--- conflicted
+++ resolved
@@ -141,11 +141,7 @@
 								<n8n-icon-button icon="stop" size="small" :title="$baseText('executionsList.stopExecution')" @click.stop="stopExecution(scope.row.id)" :loading="stoppingExecutions.includes(scope.row.id)" />
 							</span>
 							<span v-if="scope.row.stoppedAt !== undefined && scope.row.id" >
-<<<<<<< HEAD
-								<n8n-icon-button icon="folder-open" size="small" :title="$baseText('executionsList.openPastExecution')" @click.stop="displayExecution(scope.row)" />
-=======
-								<n8n-icon-button icon="folder-open" size="small" title="Open Past Execution" @click.stop="(e) => displayExecution(scope.row, e)" />
->>>>>>> 6453996d
+								<n8n-icon-button icon="folder-open" size="small" :title="$baseText('executionsList.openPastExecution')" @click.stop="(e) => displayExecution(scope.row, e)" />
 							</span>
 						</div>
 					</template>
